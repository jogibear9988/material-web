# Change Log
All notable changes to this project will be documented in this file.

The format is based on [Keep a Changelog](http://keepachangelog.com/)
and this project adheres to [Semantic Versioning](http://semver.org/).

## Unreleased

### Added

<<<<<<< HEAD
- CSS styling options to `mwc-tab`
- `active` attribute to `mwc-tab` when (de)activated
=======
- Added color styling css custom properties to `mwc-checkbox`.
>>>>>>> ee1ee525

### Fixed

- **BREAKING:VISUAL** `mwc-tab` will now automatically size slotted images. Also
  slotted image will override icon font.

### Changed

- **BREAKING** `mwc-tab` can now only have slotted content via the
  `hasImageIcon` flag.
- **BREAKING:VISUAL** `mwc-checkbox` default display is changed from inline to inline-block.

## [0.11.1] - 2019-11-26

### Fixed

- Restore removed code in linear progress adapter

## [0.11.0] - 2019-11-26

### Added

- CSS styling options to `mwc-button`
- CSS styling options to `mwc-textfield`
- README for `mwc-drawer`
- README for `mwc-checkbox`
- README for `mwc-formfield`
- Demo for `mwc-drawer` without a header in the drawer
- `--mdc-icon-button-size` and `--mdc-icon-size` to `mwc-icon-button`

### Changed

- **BREAKING** `Dialog.title` renamed to `Dialog.heading` and
  `--mdc-dialog-title-ink-color` renamed to `--mdc-dialog-heading-ink-color` as
  it caused clashes with `HTMLElement.prototype.title`.
- Updated material dependencies to `4.0.0-canary.735147131.0`.
- **BREAKING** `Slider.discrete` removed and `Slider.pin` added.
- `mwc-dialog` will now search its flattened distributed nodes and their trees
  for a focusable element.
- **BREAKING** `mwc-slider` now emits bubbling and composed `input` and `change`
  events instead of `MDCSlider:input` and `MDCSlider:change`.
- **BREAKING:VISUAL** the digits inside the `Slider`'s pin will be rounded to at
  most 3 decimal digits.
- **BREAKING** `LinearProgress.determinate = false` removed in favor of `LinearProgres.indeterminate = false`.
- **BREAKING** `LinearProgress.buffer = 0` default value changed to `1`.
- **BREAKING:VISUAL** `mwc-linear-progress` had `--mdc-theme-secondary` applied
  to its buffer bar's background color. This custom property's name was changed
  to `--mdc-linear-progress-buffer-color`.
- **BREAKING:VISUAL** the digits inside the `Slider`'s pin will be rounded to at
  most 3 decimal digits.
- **BREAKING** `LinearProgress.determinate = false` removed in favor of `LinearProgres.indeterminate = false`.
- **BREAKING** `LinearProgress.buffer = 0` default value changed to `1`.
- **BREAKING:VISUAL** `mwc-linear-progress` had `--mdc-theme-secondary` applied
  to its buffer bar's background color. This custom property's name was changed
  to `--mdc-linear-progress-buffer-color`.
- **BREAKING** `mwc-icon-button` will now use its default slot for `<img>` or
  `<svg>` icons instead of a named "icon" slot.

### Fixed
- Fixed checkbox ripple visibility when focused while being unchecked.
- Fixed app content not being expanded inside drawer.
- Fixed issue where slider when resized or scrolled will not respond to touch
  as expected.
- Fixed issue where `mwc-ripple` would not ripple when parent was a shadow root
- **BREAKING:VISUAL** Fixed sizing of the `mwc-icon-button` in `mwc-snackbar`
- Fixed `mwc-icon-button` icon at end layout.
- `mwc-slider` can now have its pin and markers added and changed
  dynamically.
- Fixed `mwc-icon-button` icon at end layout.
- `mwc-slider` can now have its pin and markers added and changed
  dynamically.
- Fixed `mwc-dialog` race-condition bug with the blocking elements polyfill that
  could occur if the dialog was disconnected before it had finished opening.
- Fixed `mwc-button` alignment issues when some buttons have icons and others do
  not.

## [0.10.0] - 2019-10-11

### Added

- `mwc-textfield` ink and fill css variables

### Changed

- **BREAKING** Removed `mwc-icon-font.js` import. Most users should load the
  Material Icons and Roboto fonts by adding the following to their HTML file:

  ```html
  <link href="https://fonts.googleapis.com/css?family=Roboto:300,400,500" rel="stylesheet">
  <link href="https://fonts.googleapis.com/css?family=Material+Icons&display=block" rel="stylesheet">
  ```

  See the [Fonts](https://github.com/material-components/material-components-web-components#fonts)
  section of the README for more details.

- **BREAKING** Moved `@material/mwc-textfield/character-counter/mwc-character-counter-directive.js`
  to `@material/mwc-textfield/mwc-character-counter-directive.js`.

### Fixed

- Fixed `mwc-dialog`'s issues with working on older browsers.
- `<mwc-radio>` groups are now correctly synchronized when stamped using a
  lit-html `map` or `repeat`, and any other time the radio is not created and
  connected at the same time ([#282](https://github.com/material-components/material-components-web-components/issues/282)).

## [0.9.1] - 2019-09-30

### Fixed

- Fixed missing `@material/mwc-base` dep on `@material/mwc-dialog`.

## [0.9.0] - 2019-09-26

### Added

- Implemented `mwc-dialog`
- `mwc-textfield.layout` method.

### Changed

- **BREAKING:** Added custom `.focus()` and `.blur()` functions to mwc-button
  that cause the button to ripple as when tab focusing.
- **BREAKING:** mwc-textfield's custom `.focus()` function will now call
  `.focus()` on the native internal input causing the caret to appear instead of
  just forcing focus styles to appear.
- **BREAKING:** mwc-textfield's custom `.blur()` function will now call
  `.blur()` on the native internal input instead of just forcing focus styles to
  disapprear.
- **BREAKING** `mwc-base/base-element` no longer exports any of the
  `lit-element` or `lit-html` APIs (e.g. `LitElement`, `customElement`,
  `classMap`). Users should import directly from the `lit-element` and
  `lit-html` modules instead.
- **BREAKING** `mwc-textfield` and `mwc-textarea` will now update their `.value`
  on the native `input`'s `input` event instead of `change`.

### Fixed

- `<mwc-drawer>` can now be used with Rollup (via version bump to pick up
  [WICG/inert#135](https://github.com/WICG/inert/pull/135)).
- `<mwc-textfield>` and `<mwc-textarea>` will now have the same height between
  their filled and outlined variants with helper text on older browsers.
- `mwc-textfield[required]` and `mwc-textarea[required]` will now have their
  required asterisk colored correctly when customized.
- `<mwc-textfield>` and `<mwc-textarea>` can now have basic usability in IE.
- `mwc-textarea[disabled][outlined]` will no longer have a filled-in background
  as is per material spec.
- `mwc-textarea[disabled]label="string!"][value="string!"]` will now float the
  label to the correct spot.


## [0.8.0] - 2019-09-03

### Changed

- Published JavaScript files no longer include inlined TypeScript helpers such
  as `__decorate`. Instead, helpers are now imported from the
  [`tslib`](https://github.com/microsoft/tslib) module dependency. This reduces
  code size by allowing multiple components to share the same helpers, and
  eliminates *"this has been rewritten to undefined"* errors from Rollup.
  ([#439](https://github.com/material-components/material-components-web-components/pull/439))

- **BREAKING** Renamed component *`base`* modules:
  ([#440](https://github.com/material-components/material-components-web-components/pull/440)):
  - `icon-button-toggle-base.ts` → `mwc-icon-button-toggle-base.ts`
  - `icon-button-base.ts` → `mwc-icon-button-base.ts`
  - `top-app-bar-fixed-base.ts` → `mwc-top-app-bar-fixed-base.ts`

## [0.7.1] - 2019-08-27

### Added
- Added "module" field in all packages' `package.json` manifests
  ([#434](https://github.com/material-components/material-components-web-components/pull/434))

## [0.7.0] - 2019-08-27

### Added
- New components:
  - [`<mwc-textfield>`](https://github.com/material-components/material-components-web-components/tree/master/packages/textfield) ([#297](https://github.com/material-components/material-components-web-components/pull/297))
  - [`<mwc-textarea>`](https://github.com/material-components/material-components-web-components/tree/master/packages/textarea) ([#297](https://github.com/material-components/material-components-web-components/pull/297))
  - [`<mwc-icon-button-toggle>`](https://github.com/material-components/material-components-web-components/tree/master/packages/icon-button-toggle) ([#370](https://github.com/material-components/material-components-web-components/pull/370))
  - [`<mwc-top-app-bar-fixed>`](https://github.com/material-components/material-components-web-components/tree/master/packages/top-app-bar-fixed) ([#379](https://github.com/material-components/material-components-web-components/pull/379))

- Added support for `<svg>` and `<img>` icons to `<mwc-icon-button>` and
  `<mwc-icon-button-toggle>`.
  ([#358](https://github.com/material-components/material-components-web-components/pull/358))

- Added `--mdc-snackbar-action-color` CSS custom property to `<mwc-snackbar>` to
  override the default action button color
  ([#354](https://github.com/material-components/material-components-web-components/pull/354)).

- Added a default slot to `<mwc-top-app-bar>` and `<mwc-top-app-bar-fixed>`
  which takes page content and automatically applies the correct `padding-top`
  ([#370](https://github.com/material-components/material-components-web-components/pull/370)).

- Added documentation for:
  - [`<mwc-button>`](https://github.com/material-components/material-components-web-components/tree/master/packages/button)
    ([#366](https://github.com/material-components/material-components-web-components/pull/366))
  - [`<mwc-fab>`](https://github.com/material-components/material-components-web-components/tree/master/packages/fab)
    ([#361](https://github.com/material-components/material-components-web-components/pull/361))
  - [`<mwc-icon-button>`](https://github.com/material-components/material-components-web-components/tree/master/packages/icon-button)
    ([#370](https://github.com/material-components/material-components-web-components/pull/370))
  - [`<mwc-radio>`](https://github.com/material-components/material-components-web-components/tree/master/packages/radio)
    ([#377](https://github.com/material-components/material-components-web-components/pull/377))
  - [`<mwc-snackbar>`](https://github.com/material-components/material-components-web-components/tree/master/packages/snackbar)
    ([#355](https://github.com/material-components/material-components-web-components/pull/355))
  - [`<mwc-top-app-bar>`](https://github.com/material-components/material-components-web-components/tree/master/packages/top-app-bar)
    ([#379](https://github.com/material-components/material-components-web-components/pull/379))

### Changed
- **BREAKING** The Material Icons font is no longer loaded automatically
  ([#314](https://github.com/material-components/material-components-web-components/pull/314)).
  This allows more control over how fonts are loaded (e.g. serving fonts from a
  different server, or loading multiple fonts with a single request). Most users
  should now add tags like this to their HTML page:

  ```html
  <link href="https://fonts.googleapis.com/css?family=Roboto:300,400,500" rel="stylesheet">
  <link href="https://fonts.googleapis.com/css?family=Material+Icons&display=block" rel="stylesheet">
  ```

- **BREAKING** The *toggling* behavior of `<mwc-icon-button>` has been removed
  (i.e. `offIcon`), and is now instead supported by the dedicated
  [`<mwc-icon-button-toggle>`](https://github.com/material-components/material-components-web-components/tree/master/packages/icon-button-toggle)
  component
  ([#370](https://github.com/material-components/material-components-web-components/pull/370)).


- **BREAKING** The *short* layout for `<mwc-top-app-bar>` has been removed, and
  is no longer supported because it is not part of the Material Design
  specification
  ([#422](https://github.com/material-components/material-components-web-components/pull/422)).


- **BREAKING** The *fixed* layout for `<mwc-top-app-bar>` has been removed, and
  is now instead implemented by the dedicated `<mwc-top-app-bar-fixed>`
  component
  ([#379](https://github.com/material-components/material-components-web-components/pull/379)).

### Fixed

- Fixed bug where `<mwc-snackbar>` `open` method threw if called immediately
  after construction (before `firstUpdated`)
  ([#356](https://github.com/material-components/material-components-web-components/pull/356)).
- Fixed bug where setting the `<mwc-snackbar>` `labelText` property could throw
  an exception and fail to render
  ([#412](https://github.com/material-components/material-components-web-components/pull/412)).
- Buttons slotted into `<mwc-snackbar>` now render with the correct default
  styles
  ([#354](https://github.com/material-components/material-components-web-components/pull/354)).
- Fixed layout issue affecting scrolling `<mwc-tab-bar>` in Firefox
  ([#349](https://github.com/material-components/material-components-web-components/pull/349)).
- Fixed bug where `<mwc-icon>` icons did not render in IE11
  ([#353](https://github.com/material-components/material-components-web-components/pull/353)).
- Fixed bug where setting the `checked` property on an `<mwc-radio>` did not
  result in the other radios in the group becoming unchecked
  ([#373](https://github.com/material-components/material-components-web-components/pull/373)).
- Fixed bug where `<mwc-drawer>` did not work in IE
  ([WICG/inert#129](https://github.com/WICG/inert/pull/129)).
- Fixed `dense` and `prominent` styling bugs in `<mwc-top-app-bar>`
  ([#379](https://github.com/material-components/material-components-web-components/pull/379)).

## [0.6.0] - 2019-06-05
- Upgrade lerna to 3.x
- Upgrade typescript to 3.4, add config for tsbuildinfo files needed for incremental compilation mode
- Add README notes that component set is in experimental status.
- Remove draft components, simplify package listing.
- Prepare drawer, icon-button, linear-progress, slider, snackbar, tab components, and top-app-bar for release.
- Fix typing for event listeners in adapters due to typescript update.
- Add wicg-inert and blocking-elements dependencies to mwc-drawer

## [0.5.0] - 2019-03-26
- Update to mdc 1.0
- Rewrite Adapters and Foundations with Typescript types
- Disable pointer-events on disabled buttons

## [0.4.0] - 2019-03-11
- Update to mdc 0.44
- fix button label issues

## [0.3.6] - 2019-02-05
- Use `static get styles()` on all components
- Clean up dependencies
- Implement drawer focus trapping
- Add tests
- Setup travis CI
- Update to lit-html 1.0

## [0.3.5] - 2019-01-11
- Update lit and lit-element dependencies
- Publish mwc-drawer

## [0.3.4] - 2018-12-13
- Update to lit-element 0.6.5 and lit-html 1.0.0-rc.1

## [0.3.3] - 2018-12-03
- Fix ripple directive for lit-html 0.13

## [0.3.2] - 2018-11-16
- Move event listeners to the class with lit-element 0.6.2
- Add `@eventOptions({passive: true})` to event handlers in tab-bar-scroller
  - More efficient scrolling behavior, as `preventDefault` is never called
- Implement icon-button in typescript

## [0.3.1] - 2018-10-08
- Fix demo publishing
- Update to lit-element 0.6.2
- Add dependencies to lit-html where necessary
- Add explicit `.js` endings to imports, where necessary
- Fill in CHANGELOG

## [0.3.0] - 2018-10-04
- Rewrite elements in typescript
- Add `ripple` lit directive to add a material ripple to any component
- Add `@observe` decorator to tie data changes into base MDC Foundation handlers
- Add a watcher for styling and typescript changes

## [0.2.1] - 2018-09-21
- Update to lit-element 0.6.1

## [0.2.0] - 2018-09-13
- Use lit-element 0.6

## [0.1.2] - 2018-06-14
- Use lit-element 0.5

## [0.1.1] - 2018-05-09
- Add READMEs and examples

## [0.1.0] - 2018-05-08
- Initial WIP of components<|MERGE_RESOLUTION|>--- conflicted
+++ resolved
@@ -8,12 +8,11 @@
 
 ### Added
 
-<<<<<<< HEAD
+
 - CSS styling options to `mwc-tab`
 - `active` attribute to `mwc-tab` when (de)activated
-=======
-- Added color styling css custom properties to `mwc-checkbox`.
->>>>>>> ee1ee525
+- Added  custom properties to style `mwc-checkbox`'s colors
+
 
 ### Fixed
 
