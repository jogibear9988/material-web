--- conflicted
+++ resolved
@@ -6,15 +6,13 @@
 
 ## Unreleased
 
-<<<<<<< HEAD
 ### Added
 
 - `inputMode` to `mwc-textfield` and `mwc-textarea`
-=======
+
 ### Fixed
 
 - Setting `scrollTarget` on `mwc-top-app-bar` will update listeners
->>>>>>> c4c427fc
 
 ## [0.13.0] - 2019-02-03
 
