--- conflicted
+++ resolved
@@ -44,12 +44,6 @@
       'mdc-fab--extended': this.extended,
     };
     const showLabel = this.label !== '' && this.extended;
-<<<<<<< HEAD
-    const label = showLabel ? html`
-      <span class="mdc-fab__label">${this.label}</span>
-      ` :
-                              '';
-=======
 
     let iconTemplate: TemplateResult|string = '';
 
@@ -58,27 +52,19 @@
         <span class="material-icons mdc-fab__icon">${this.icon}</span>`;
     }
 
->>>>>>> 5fbd7fd2
+    const label = showLabel ? html
+        `<span class="mdc-fab__label">${this.label}</span>` :
+                              '';
     return html`
       <button
           class="mdc-fab ${classMap(classes)}"
           ?disabled="${this.disabled}"
-<<<<<<< HEAD
-          aria-label="${this.label || this.icon}">
-        ${this.showIconAtEnd ? label : ''}
-        ${
-        this.icon ? html`
-          <span class="material-icons mdc-fab__icon">${this.icon}</span>` :
-                    ''}
-        ${!this.showIconAtEnd ? label : ''}
-=======
           aria-label="${this.label || this.icon}"
           .ripple="${ripple()}">
         <div class="mdc-fab__ripple"></div>
-        ${showLabel && this.showIconAtEnd ? this.label : ''}
+        ${this.showIconAtEnd ? label : ''}
         ${iconTemplate}
-        ${showLabel && !this.showIconAtEnd ? this.label : ''}
->>>>>>> 5fbd7fd2
+        ${!this.showIconAtEnd ? label : ''}
       </button>`;
   }
 }